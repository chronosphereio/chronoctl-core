# Releases

## Unreleased

<<<<<<< HEAD
* Add `skip_on_conflict` field to `chronosphere_rollup_rule` resource.
=======
* Adds new resource for service attributes. 
>>>>>>> e0e72da4

## v1.16.0

* Adds new resource `v1/config/AzureMetricsIntegration`
* Adds `emit_metrics` and `replace_fields` control rule types to `chronosphere_log_control_config` resource.
* Adds `field_normalization` to `chronosphere_log_ingest_config` resource.

## v1.15.0

* Update parser resource in `v1/config/LogIngestConfig`
* Adds unstable resource `unstable/config/AzureMetricsIntegration`
* Fix ConsumptionConfig, LogAllocationConfig, LogControlConfig, and TraceBehaviorConfig kinds in scaffold command
* Adds new resource `v1/config/ConsumptionConfig` 
* Adds new resource `v1/config/ConsumptionBudget` 

## v1.14.0

Added:
* Add support for resource `v1/config/LogIngestConfig`
* Add support for TimeSlice SLOs

## v1.13.0

Added:
* Move SLOs stable public API in `v1/config/Slos`

## v1.12.0

Added:
* Adds support for pool PriorityThresholds in `v1/config/ResourcePools`
* Adds `chronoctl auth whoami` which prints the current user
* Adds `chronoctl auth logout` which logs out an authenticated chronoctl session

## v1.11.0

Added:
* Adds support for labels to `v1/config/Dashboard`
* Adds new unstable resource `unstable/config/SLO`
* add `is_root_span` to trace search span filter in entities:
  * `v1/config/TraceMetricRules`
  * `v1/config/TraceTailSamplingRules`
  * `v1/config/Dataset` trace datasets
* Adds `preview_behavior_assignments` to `v1/config/TraceBehaviorConfig` for previewing changes to trace behavior assignments

## v1.10.1

No changes

## v1.10.0

### Added
* Adds new resource `v1/config/LogScaleAction`
* Adds new resource `v1/config/LogScaleAlert`
* Adds new field `pool.allocation.fixed_values` to `v1/config/ResourcePools`
* Adds new state command `metric-usages-by-metric-name`
* Adds new state command `metric-usages-by-label-name`

## v1.9.0

### Added
* Adds new resource `v1/config/OtelMetricsIngestion`
* Adds support for logs in `v1/config/Dataset`

## v1.8.0

* New command: auth

## v1.7.0

### Added
* Adds new resource `v1/config/TraceBehaviorConfig`
* Adds new field `logging_query` to `v1/config/Monitor`
* Adds new field `group_by` to `v1/config/NotificationPolicy`

## v1.6.0

## Added
* New config: `v1/config/Datasets`
* New config: `v1/config/GcpMetricsIntegration`
* Adds support for entity namespaces

## v1.5.0

### Added
* New config: gcp-metrics-integrations

## v1.4.0

### Added
* Adds new field `graphite_label_policy` to `v1/config/RollupRule`

## v1.3.0

### Added
* Adds new field `drop_nan_value` to `v1/config/DropRule`
* Adds new metric type `DELTA_EXPONENTIAL_HISTOGRAM` to `v1/config/RollupRule`.

### Deprecated
* Unused field `label_replace` has been removed from `v1/config/RollupRule`.

## v1.2.0

### Added
- New config: trace-tail-sampling-rules

## v1.1.0

### Added
 - New config: trace-jaeger-remote-sampling-strategies.
 - New config: trace-metric-rules.
 - Support for new aggregation type, `COUNT_SAMPLES`.

### Fixed
 - Removed read-only fields from scaffold output for `resource-pools`.

### Misc
 - Upgraded participle library to v2.1.0
 - Added goreleaser support for releasing binaries

## v1.0.0

Initial release for chronoctl-core.
<|MERGE_RESOLUTION|>--- conflicted
+++ resolved
@@ -2,11 +2,9 @@
 
 ## Unreleased
 
-<<<<<<< HEAD
+Added:
 * Add `skip_on_conflict` field to `chronosphere_rollup_rule` resource.
-=======
 * Adds new resource for service attributes. 
->>>>>>> e0e72da4
 
 ## v1.16.0
 
